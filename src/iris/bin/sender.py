# Copyright (c) LinkedIn Corporation. All rights reserved. Licensed under the BSD-2 Clause license.
# See LICENSE in the project root for license information.

from gevent import monkey, sleep, spawn, queue
monkey.patch_all()  # NOQA

import logging
import time
import ujson
import os
import socket
import gevent
import signal
import setproctitle
import copy

from collections import defaultdict
from iris.plugins import init_plugins
from iris.vendors import IrisVendorManager, iris_smtp
from iris.sender import auditlog
from iris import metrics
from uuid import uuid4
from iris.gmail import Gmail
from iris import db
from iris.api import load_config
from iris.utils import sanitize_unicode_dict
from iris.sender import rpc, cache
from iris.sender.message import update_message_mode
from iris.sender.oneclick import oneclick_email_markup, generate_oneclick_url
from iris import cache as api_cache
from iris.sender.quota import ApplicationQuota
from iris.role_lookup import IrisRoleLookupException
from pymysql import DataError, IntegrityError, InternalError
# queue for sending messages
from iris.sender.shared import per_mode_send_queues, add_mode_stat

# sql

NEW_INCIDENTS = '''SELECT
    `incident`.`id` as `id`,
    `incident`.`plan_id` as `plan_id`,
    `incident`.`context` as `context`,
    `application`.`name` as `application`
FROM `incident`
JOIN `application`
ON `incident`.`application_id`=`application`.`id`
WHERE `current_step`=0 AND `active`=1'''

INACTIVE_SQL = '''UPDATE
`incident`
SET `active`=0
WHERE `id` IN %s'''

GET_INACTIVE_IDS_SQL = '''SELECT
distinct `incident_id`
FROM (
    SELECT
        `incident_id`,
        `max`,
        `age`,
        MAX(`count`) as max_count
        FROM (
            SELECT
            `message`.`incident_id` as `incident_id`,
            `message`.`plan_notification_id` as `plan_notification_id`,
            count(`message`.`id`) as `count`,
            `plan_notification`.`repeat` + 1 as `max`,
            TIMESTAMPDIFF(SECOND, MAX(`message`.`sent`), NOW()) as `age`,
            `plan_notification`.`wait` as `wait`,
            `plan_notification`.`step` as `step`,
            `incident`.`current_step`,
            `plan`.`step_count`,
            `message`.`plan_id`,
            `message`.`application_id`,
            `incident`.`context`
            FROM `message`
            JOIN `incident` ON `message`.`incident_id` = `incident`.`id`
            JOIN `plan_notification` ON `message`.`plan_notification_id` = `plan_notification`.`id`
            JOIN `plan` ON `message`.`plan_id` = `plan`.`id`
            WHERE `incident`.`active` = 1
            AND `incident`.`current_step`=`plan`.`step_count`
            AND `step` = `incident`.`current_step`
            GROUP BY `incident`.`id`, `message`.`plan_notification_id`, `message`.`target_id`
        ) as `inner`
        GROUP BY `incident_id`, `plan_notification_id`
        HAVING `max_count` = `max` AND BIT_AND(`age` > `wait`) = 1
    ) as `exhausted_incidents`'''

QUEUE_SQL = '''SELECT
`incident_id`,
`plan_id`,
`plan_notification_id`,
max(`count`) as `count`,
`max`,
`age`,
`wait`,
`step`,
`current_step`,
`step_count`
FROM (
    SELECT
        `message`.`incident_id` as `incident_id`,
        `message`.`plan_notification_id` as `plan_notification_id`,
        count(`message`.`id`) as `count`,
        `plan_notification`.`repeat` + 1 as `max`,
        TIMESTAMPDIFF(SECOND, max(`message`.`created`), NOW()) as `age`,
        `plan_notification`.`wait` as `wait`,
        `plan_notification`.`step` as `step`,
        `incident`.`current_step`,
        `plan`.`step_count`,
        `message`.`plan_id`,
        `message`.`application_id`,
        `incident`.`context`
    FROM `message`
    JOIN `incident` ON `message`.`incident_id` = `incident`.`id`
    JOIN `plan_notification` ON `message`.`plan_notification_id` = `plan_notification`.`id`
    JOIN `plan` ON `message`.`plan_id` = `plan`.`id`
    WHERE `incident`.`active` = 1
    GROUP BY `incident`.`id`, `message`.`plan_notification_id`, `message`.`target_id`
) as `inner`
GROUP BY `incident_id`, `plan_notification_id`
HAVING `age` > `wait` AND (`count` < `max`
                           OR (`count` = `max` AND `step` = `current_step`
                               AND `step` < `step_count`))'''

UPDATE_INCIDENT_SQL = '''UPDATE `incident` SET `current_step`=%s WHERE `id`=%s'''

INVALIDATE_INCIDENT = '''UPDATE `incident` SET `active`=0 WHERE `id`=%s'''

INSERT_MESSAGE_SQL = '''INSERT INTO `message`
    (`created`, `plan_id`, `plan_notification_id`, `incident_id`, `application_id`, `target_id`, `priority_id`, `body`)
VALUES (NOW(), %s,%s,%s,%s,%s,%s,%s)'''

UNSENT_MESSAGES_SQL = '''SELECT
    `message`.`body`,
    `message`.`id` as `message_id`,
    `target`.`name` as `target`,
    `priority`.`name` as `priority`,
    `priority`.`id` as `priority_id`,
    `application`.`name` as `application`,
    `plan`.`name` as `plan`,
    `plan`.`id` as `plan_id`,
    `incident`.`id` as `incident_id`,
    `incident`.`context` as `context`,
    `plan_notification`.`template` as `template`,
    `dynamic_target`.`name` as `dynamic_target`
FROM `message`
JOIN `application` ON `message`.`application_id`=`application`.`id`
JOIN `priority` ON `message`.`priority_id`=`priority`.`id`
LEFT OUTER JOIN `target` ON `message`.`target_id`=`target`.`id`
LEFT OUTER JOIN `plan` ON `message`.`plan_id`=`plan`.`id`
LEFT OUTER JOIN `plan_notification` ON `message`.`plan_notification_id`=`plan_notification`.`id`
LEFT OUTER JOIN `incident` ON `message`.`incident_id`=`incident`.`id`
LEFT OUTER JOIN `dynamic_plan_map` ON `incident`.`id` = `dynamic_plan_map`.`incident_id`
  AND `plan_notification`.`dynamic_index` = `dynamic_plan_map`.`dynamic_index`
LEFT OUTER JOIN `target` `dynamic_target` ON `dynamic_target`.`id` = `dynamic_plan_map`.`target_id`
WHERE `message`.`active`=1'''

SENT_MESSAGE_BATCH_SQL = '''UPDATE `message`
SET `destination`=%%s,
    `mode_id`=%%s,
    `template_id`=%%s,
    `batch`=%%s,
    `active`=FALSE,
    `sent`=NOW()
WHERE `id` IN %s'''

SENT_MESSAGE_SQL = '''UPDATE `message`
SET `destination`=%s,
    `mode_id`=%s,
    `template_id`=%s,
    `active`=FALSE,
    `sent`=NOW()
WHERE `id`=%s'''

UPDATE_MESSAGE_BODY_SQL = '''UPDATE `message`
                             SET `body`=%s,
                                 `subject`=%s
                             WHERE `id` IN %s'''

PRUNE_OLD_AUDIT_LOGS_SQL = '''DELETE FROM `message_changelog` WHERE `date` < DATE_SUB(CURDATE(), INTERVAL 3 MONTH)'''

# When a rendered message body is longer than this number of characters, drop it.
MAX_MESSAGE_BODY_LENGTH = 40000
MAX_MESSAGE_RETRIES = 2

# logging
logger = logging.getLogger()
formatter = logging.Formatter('%(asctime)s %(levelname)s %(name)s %(message)s')
log_file = os.environ.get('SENDER_LOG_FILE')
if log_file:
    ch = logging.handlers.RotatingFileHandler(log_file, mode='a', maxBytes=10485760, backupCount=10)
else:
    ch = logging.StreamHandler()
ch.setLevel(logging.DEBUG)
ch.setFormatter(formatter)
logger.setLevel(logging.INFO)
logger.addHandler(ch)

pidfile = os.environ.get('SENDER_PIDFILE')
if pidfile:
    try:
        pid = os.getpid()
        with open(pidfile, 'w') as h:
            h.write('%s\n' % pid)
            logger.info('Wrote pid %s to %s', pid, pidfile)
    except IOError:
        logger.exception('Failed writing pid to %s', pidfile)


# rate limiting data structure message key -> minute -> count
# used to calcuate if a new message exceeds the rate limit
# and needs to be queued
plan_aggregate_windows = {}

# all messages waiting to be queue across all keys
messages = {}

# queue of message_ids waiting to be sent for a given key
queues = {}

# time last message was queued while in aggregation mode for a given key
# used to determine if a new message should be aggregated or if aggregation should end
aggregation = {}

# last time a batch was sent for a given key
# used to determine if it's time to send the next batch
sent = {}

# queue for messages entering the system
# this sets the ground work for not having to poll the DB for messages
message_queue = queue.Queue()

# Quota object used for rate limiting
quota = None

# Coordinator object for sender master election
coordinator = None

# Mode -> [{'greenlet': greenlet, 'kill_set': gevent.Event}]
worker_tasks = defaultdict(list)

# MX -> [{'greenlet': greenlet, 'kill_set': gevent.Event}]
autoscale_email_worker_tasks = defaultdict(list)

# support the 2nd control+c force exiting sender without waiting for tasks to finish
shutdown_started = False

# Set of active message IDs currently being sent, to avoid re-sending messages that are currently
# just blocked on a downstream such as smtp
message_ids_being_sent = set()


default_sender_metrics = {
    'email_cnt': 0, 'email_total': 0, 'email_fail': 0, 'email_sent': 0, 'email_max': 0,
    'email_min': 0, 'email_avg': 0, 'im_cnt': 0, 'im_total': 0, 'im_fail': 0, 'im_sent': 0,
    'im_max': 0, 'im_min': 0, 'im_avg': 0, 'slack_cnt': 0, 'slack_total': 0, 'slack_fail': 0,
    'slack_sent': 0, 'slack_max': 0, 'slack_min': 0, 'slack_avg': 0, 'drop_cnt': 0,
    'drop_total': 0, 'drop_fail': 0, 'drop_sent': 0, 'drop_max': 0, 'drop_min': 0, 'drop_avg': 0,
    'sms_cnt': 0, 'sms_total': 0, 'sms_fail': 0, 'sms_sent': 0, 'sms_max': 0,
    'sms_min': 0, 'sms_avg': 0, 'call_cnt': 0, 'call_total': 0,
    'call_fail': 0, 'call_sent': 0, 'call_max': 0, 'call_min': 0, 'call_avg': 0, 'task_failure': 0,
    'oncall_error': 0, 'role_target_lookup_error': 0, 'target_not_found': 0, 'message_send_cnt': 0,
    'notification_cnt': 0, 'api_request_cnt': 0, 'api_request_timeout_cnt': 0,
    'rpc_message_pass_success_cnt': 0, 'rpc_message_pass_fail_cnt': 0,
    'slave_message_send_success_cnt': 0, 'slave_message_send_fail_cnt': 0,
    'msg_drop_length_cnt': 0, 'send_queue_gets_cnt': 0, 'send_queue_puts_cnt': 0,
    'send_queue_email_size': 0, 'send_queue_im_size': 0, 'send_queue_slack_size': 0, 'send_queue_call_size': 0,
    'send_queue_sms_size': 0, 'send_queue_drop_size': 0, 'new_incidents_cnt': 0, 'workers_respawn_cnt': 0,
    'message_retry_cnt': 0, 'message_ids_being_sent_cnt': 0, 'notifications': 0, 'deactivation': 0,
<<<<<<< HEAD
    'new_msg_count': 0, 'poll': 0, 'queue': 0, 'aggregations': 0, 'hipchat_cnt': 0,'hipchat_fail': 0,
=======
    'new_msg_count': 0, 'poll': 0, 'queue': 0, 'aggregations': 0, 'hipchat_cnt': 0, 'hipchat_fail': 0,
>>>>>>> e6e807ba
    'hipchat_total': 0, 'hipchat_sent': 0, 'hipchat_max': 0, 'hipchat_min': 0
}

# TODO: make this configurable
target_fallback_mode = 'email'
should_mock_gwatch_renewer = False
config = None


def create_messages(incident_id, plan_notification_id):
    application_id = cache.incidents[incident_id]['application_id']
    plan_notification = cache.plan_notifications[plan_notification_id]
    if plan_notification['role_id'] is None and plan_notification['target_id'] is None:
        dynamic_info = cache.dynamic_plan_map[incident_id][plan_notification['dynamic_index']]
        role = cache.roles[dynamic_info['role_id']]['name']
        target = cache.targets[dynamic_info['target_id']]['name']
    else:
        role = cache.roles[plan_notification['role_id']]['name']
        target = cache.targets[plan_notification['target_id']]['name']

    # find role/priority from plan_notification_id
    try:
        names = cache.targets_for_role(role, target)
    except IrisRoleLookupException as e:
        names = None
        lookup_fail_reason = str(e)
    else:
        lookup_fail_reason = None

    priority_id = plan_notification['priority_id']
    redirect_to_plan_owner = False
    body = ''

    if not names:
        # Try to get creator of the plan and nag them instead
        metrics.incr('role_target_lookup_error')
        name = None
        try:
            name = cache.plans[plan_notification['plan_id']]['creator']
        except (KeyError, TypeError):
            pass

        if not name:
            logger.error(('Failed to find targets for incident %s, plan_notification_id: %s, '
                          'role: %s, target: %s, result: %s and failed looking '
                          'up the plan\'s creator'),
                         incident_id, plan_notification_id, role, target, names)
            return False

        try:
            priority_id = api_cache.priorities['low']['id']
        except KeyError:
            logger.error(('Failed to find targets for incident %s, plan_notification_id: %s, '
                          'role: %s, target: %s, result: %s and failed looking '
                          'up ID for low priority'),
                         incident_id, plan_notification_id, role, target, names)
            return False

        logger.error(('Failed to find targets for incident %s, plan_notification_id: %s, '
                      'role: %s, target: %s, result: %s. '
                      'Reaching out to %s instead and lowering priority to low (%s)'),
                     incident_id, plan_notification_id, role, target, names, name, priority_id)

        body = ('You are receiving this as you created this plan and we can\'t resolve'
                ' %s of %s at this time%s.\n\n') % (role, target, ': %s' % lookup_fail_reason if lookup_fail_reason else '')

        names = [name]
        redirect_to_plan_owner = True

    connection = db.engine.raw_connection()
    cursor = connection.cursor()

    for name in names:
        t = cache.target_names[name]
        if t:
            target_id = t['id']
            cursor.execute(INSERT_MESSAGE_SQL,
                           (plan_notification['plan_id'], plan_notification_id, incident_id,
                            application_id, target_id, priority_id, body))

            if redirect_to_plan_owner:
                # needed for the lastrowid to exist in the DB to satisfy the constraint
                connection.commit()
                auditlog.message_change(
                    cursor.lastrowid,
                    auditlog.TARGET_CHANGE,
                    role + '|' + target,
                    name,
                    lookup_fail_reason or 'Changing target to plan owner as we failed resolving original target')

        else:
            metrics.incr('target_not_found')
            logger.error('No target found: %s', name)

    connection.commit()
    cursor.close()
    connection.close()
    return True


def deactivate():
    # deactivate incidents that have expired
    logger.info('[-] start deactivate task...')
    start_deactivation = time.time()

    connection = db.engine.raw_connection()
    cursor = connection.cursor()

    max_retries = 3

    # this deadlocks sometimes. try until it doesn't.
    for i in xrange(max_retries):
        try:
            cursor.execute(GET_INACTIVE_IDS_SQL)
            ids = tuple(r[0] for r in cursor)
            if ids:
                cursor.execute(INACTIVE_SQL, (ids,))
                connection.commit()
                break
        except Exception:
            logger.exception('Failed running deactivate query. (Try %s/%s)', i + 1, max_retries)
            sleep(.2)

    cursor.close()
    connection.close()

    metrics.set('deactivation', time.time() - start_deactivation)
    logger.info('[*] deactivate task finished')


def escalate():
    # make notifications for things that should repeat or escalate
    logger.info('[-] start escalate task...')

    # first, handle new incidents
    start_notifications = time.time()

    connection = db.engine.raw_connection()
    cursor = connection.cursor()
    cursor.execute(NEW_INCIDENTS)

    escalations = {}
    for incident_id, plan_id, context, application in cursor:
        escalations[incident_id] = (plan_id, 1)
        # create tracking message if configured
        plan = cache.plans[plan_id]
        tracking_type = plan['tracking_type']
        tracking_key = plan['tracking_key']
        tracking_template = plan['tracking_template']
        app_tracking_template = tracking_template.get(application) if tracking_template else None
        if tracking_type and tracking_key and app_tracking_template:
            # plan defines tracking notifications
            context = ujson.loads(context)
            context['iris'] = {
                'incident_id': incident_id,
                'plan': plan['name'],
                'plan_id': plan_id,
                'application': application,
            }
            if tracking_type == 'email':
                tracking_message = {
                    'noreply': True,
                    'destination': tracking_key,
                    'mode': tracking_type
                }

                try:
                    subject = app_tracking_template['email_subject'].render(**context)
                except Exception as e:
                    subject = 'plan %s - tracking notification subject failed to render: %s' % (plan['name'], e)
                    logger.exception(subject)
                tracking_message['email_subject'] = subject

                try:
                    body = app_tracking_template['email_text'].render(**context)
                except Exception as e:
                    body = 'plan %s - tracking notification body failed to render: %s' % (plan['name'], e)
                    logger.exception(body)
                tracking_message['email_text'] = body

                email_html_tpl = app_tracking_template.get('email_html')
                if email_html_tpl:
                    try:
                        html_body = email_html_tpl.render(**context)
                    except Exception as e:
                        html_body = 'plan %s - tracking notification html body failed to render: %s' % (plan['name'], e)
                        logger.exception(html_body)
                    tracking_message['email_html'] = html_body
            else:
                tracking_message = {
                    'noreply': True,
                    'destination': tracking_key,
                    'mode': tracking_type
                }
                try:
                    body = app_tracking_template['body'].render(**context)
                except Exception as e:
<<<<<<< HEAD
                    body = 'plan %s - tracking notification body failed to render: %s' % (plan['name'], str(e))
=======
                    body = 'plan %s - tracking notification body failed to render: %s' % (plan['name'], e)
>>>>>>> e6e807ba
                    logger.exception(body)
                tracking_message['body'] = body

            message_send_enqueue(tracking_message)
    cursor.close()

    new_incidents_count = len(escalations)
    metrics.set('new_incidents_cnt', new_incidents_count)
    logger.info('[*] %s new incidents', new_incidents_count)

    # then, fetch message count for current incidents
    msg_count = 0
    cursor = connection.cursor(db.dict_cursor)
    cursor.execute(QUEUE_SQL)
    for n in cursor.fetchall():
        if n['count'] < n['max']:
            if create_messages(n['incident_id'], n['plan_notification_id']):
                msg_count += 1
        else:
            escalations[n['incident_id']] = (n['plan_id'], n['current_step'] + 1)

    for incident_id, (plan_id, step) in escalations.iteritems():
        plan = cache.plans[plan_id]
        steps = plan['steps'].get(step, [])
        if steps:
            step_msg_cnt = 0
            for plan_notification_id in steps:
                if create_messages(incident_id, plan_notification_id):
                    step_msg_cnt += 1
            if step == 1 and step_msg_cnt == 0:
                # no message created due to role look up failure, reset step to
                # 0 for retry
                step = 0
            cursor.execute(UPDATE_INCIDENT_SQL, (step, incident_id))
            msg_count += step_msg_cnt
        else:
            logger.error('plan id %d has no steps, incident id %d is invalid', plan_id, incident_id)
            cursor.execute(INVALIDATE_INCIDENT, incident_id)
        connection.commit()
    cursor.close()
    connection.close()

    logger.info('[*] %s new messages', msg_count)
    logger.info('[*] escalate task finished')
    metrics.set('notifications', time.time() - start_notifications)


def aggregate(now):
    # see if it's time to send the batches
    logger.info('[-] start aggregate task - queued: %s', len(messages))
    start_aggregations = time.time()
    for key in queues.keys():
        aggregation_window = cache.plans[key[0]]['aggregation_window']
        if now - sent.get(key, 0) >= aggregation_window:
            aggregated_message_ids = queues[key]

            connection = db.engine.raw_connection()
            cursor = connection.cursor()
            cursor.execute('SELECT `id` FROM `message` WHERE active=1 AND `id` in %s', [aggregated_message_ids])
            active_message_ids = {r[0] for r in cursor}
            cursor.close()
            connection.close()

            inactive_message_ids = aggregated_message_ids - active_message_ids
            l = len(active_message_ids)
            logger.info('[x] dropped %s messages from claimed incidents, %s remain for %r',
                        len(inactive_message_ids), l, key)

            # remove inactive message from the queue
            for message_id in inactive_message_ids:
                del messages[message_id]

            if l == 1:
                m = messages.pop(next(iter(active_message_ids)))
                logger.info('aggregate - %(message_id)s pushing to send queue', m)
                message_send_enqueue(m)
            elif l > 1:
                uuid = uuid4().hex
                m = messages[next(iter(active_message_ids))]
                logger.info('aggregate - %s pushing to send queue', uuid)
                m['batch_id'] = uuid

                # Cast from set to list, as sets are not msgpack serializable
                m['aggregated_ids'] = list(active_message_ids)
                message_send_enqueue(m)

                for message_id in active_message_ids:
                    del messages[message_id]
                logger.info('[-] purged %s from messages %s remaining', active_message_ids, len(messages))
            del queues[key]
            sent[key] = now
    metrics.set('aggregations', time.time() - start_aggregations)
    logger.info('[*] aggregate task finished - queued: %s', len(messages))


def poll():
    # poll unsent messages
    logger.info('[-] start send task...')
    start_send = time.time()

    connection = db.engine.raw_connection()
    cursor = connection.cursor(db.dict_cursor)
    if messages:
        cursor.execute(UNSENT_MESSAGES_SQL + ' AND `message`.`id` NOT IN %s', [tuple(messages)])
    else:
        cursor.execute(UNSENT_MESSAGES_SQL)

    new_msg_count = cursor.rowcount
    queued_msg_cnt = len(messages)
    metrics.set('new_msg_count', new_msg_count)
    logger.info('%d new messages waiting in database - queued: %d', new_msg_count, queued_msg_cnt)

    for m in cursor:
        # Set dynamic target as target if applicable
        if m.get('dynamic_target') and m.get('target') is None:
            m['target'] = m['dynamic_target']
        # iris's own email response does not have context since content and
        # subject are already set
        if m.get('context'):
            context = ujson.loads(m['context'])
            # inject meta variables
            context['iris'] = {k: m[k] for k in m if k != 'context'}
            m['context'] = context
        message_queue.put(m)

    metrics.set('poll', time.time() - start_send)
    metrics.set('queue', len(messages))
    logger.info('[*] send task finished')
    cursor.close()
    connection.close()


def fetch_and_prepare_message():
    now = time.time()
    m = message_queue.get()
    message_id = m['message_id']
    plan_id = m['plan_id']
    if plan_id is None:
        message_send_enqueue(m)
        return

    plan = cache.plans[plan_id]

    # queue key
    key = (m['plan_id'], m['application'], m['priority'], m['target'])

    # should this message be aggregated?
    aggregate = False
    last_aggregation = aggregation.get(key)
    if last_aggregation:
        if now - last_aggregation > plan['aggregation_reset']:
            # it's been long enough since the last message
            # return to immediate sending mode and clear aggregations
            del aggregation[key]
            try:
                # if we have sent batches before delete the entry for last sent
                del sent[key]
            except KeyError:
                pass
        else:
            # still getting enough messages fast enough to remain in aggregation
            aggregation[key] = now
            aggregate = True

    if aggregate:
        # we are still in a previous aggregation mode
        queues.setdefault(key, set()).add(message_id)
        messages[message_id] = m
    else:
        # does this message trigger aggregation?
        window = plan_aggregate_windows.setdefault(key, defaultdict(int))

        for bucket in window.keys():
            if now - bucket > plan['threshold_window']:
                del window[bucket]

        window[now] += 1

        if sum(window.itervalues()) > plan['threshold_count']:
            # too many messages for the aggregation key - enqueue

            # add message id to aggregation queue
            queues[key] = set([message_id])
            # add message id to queue for deduping
            messages[message_id] = m
            # initialize last sent tracker
            sent[key] = now
            # initialize aggregation indicator
            aggregation[key] = now
            # TODO: also render message content here?
            audit_msg = 'Aggregated with key (%s, %s, %s, %s)' % key
            spawn(auditlog.message_change, m['message_id'], auditlog.SENT_CHANGE, '', '', audit_msg)
        else:
            # cleared for immediate sending
            message_send_enqueue(m)


def send():
    logger.info('[-] start send loop...')
    while True:
        fetch_and_prepare_message()
    logger.info('[*] send loop finished...')


def set_target_fallback_mode(message):
    try:
        connection = db.engine.raw_connection()
        cursor = connection.cursor()
        cursor.execute('''SELECT `destination`, `mode`.`name`, `mode`.`id`
                          FROM `target`
                          JOIN `target_contact` ON `target_contact`.`target_id` = `target`.`id`
                          JOIN `mode` ON `mode`.`id` = `target_contact`.`mode_id`
                          WHERE `target`.`name` = %s AND `mode`.`name` = %s''',
                       (message['target'], target_fallback_mode))
        [(destination, mode, mode_id)] = cursor
        cursor.close()
        connection.close()

        old_mode = message.get('mode', '')
        message['destination'] = destination
        message['mode'] = mode
        message['mode_id'] = mode_id
        update_message_mode(message)
        message_id = message.get('message_id')
        if message_id:
            auditlog.message_change(
                message_id, auditlog.MODE_CHANGE, old_mode, message['mode'],
                'Changing mode due to original mode failure')
        return True
    # target doesn't have email either - bail
    except ValueError:
        logger.exception('target does not have mode(%s) %r', target_fallback_mode, message)
        message['destination'] = message['mode'] = message['mode_id'] = None
        return False


def set_target_contact_by_priority(message):
    session = db.Session()
    result = session.execute('''
              SELECT `target_contact`.`destination` AS dest, `mode`.`name` AS mode_name, `mode`.`id` AS mode_id
              FROM `mode`
              JOIN `target` ON `target`.`name` = :target
              JOIN `target_type` ON `target_type`.`id` = `target`.`type_id`
              JOIN `application` ON `application`.`name` = :application

              -- left join because the "drop" mode isn't going to have a target_contact entry
              LEFT JOIN `target_contact` ON `target_contact`.`mode_id` = `mode`.`id` AND `target_contact`.`target_id` = `target`.`id`

              WHERE mode.id = IFNULL((
                        SELECT `target_application_mode`.`mode_id`
                        FROM `target_application_mode`
                        WHERE `target_application_mode`.`target_id` = target.id AND
                                `target_application_mode`.`application_id` = `application`.`id` AND
                                `target_application_mode`.`priority_id` = :priority_id
                    ), IFNULL(
                      -- 2. Lookup default setting for this app
                      (
                          SELECT `default_application_mode`.`mode_id`
                          FROM `default_application_mode`
                          WHERE    `default_application_mode`.`priority_id` = :priority_id AND
                                `default_application_mode`.`application_id` = `application`.`id`
                      ), IFNULL(
                        -- 3. lookup default user setting
                            (
                                SELECT `target_mode`.`mode_id`
                                FROM `target_mode`
                                WHERE `target_mode`.`target_id` = target.id AND
                                        `target_mode`.`priority_id` = :priority_id
                            ), (
                        -- 4. lookup default iris setting
                                SELECT `mode_id`
                                FROM `priority`
                                WHERE `id` = :priority_id
                            )
                        )
                   )
                )
                -- Make sure this mode is allowed for this application. Eg important apps can't drop.
                AND EXISTS (SELECT 1 FROM `application_mode`
                            WHERE `application_mode`.`mode_id` = `mode`.`id`
                            AND   `application_mode`.`application_id` = `application`.`id`)
                -- And ensure this only works for users
                AND `target_type`.`name` = 'user'
        ''', message)

    try:
        [(destination, mode, mode_id)] = result
    except ValueError:
        raise
    finally:
        session.close()

    if not destination and mode != 'drop':
        logger.error('Did not find destination for message %s and mode is not drop', message)
        return False

    message['destination'] = destination
    message['mode'] = mode
    message['mode_id'] = mode_id

    return True


def set_target_contact(message):
    # If we already have a destination set (eg incident tracking emails) no-op this
    if 'destination' in message:
        return True
    # returns True if contact has been set (even if it has been changed to the fallback). Otherwise, returns False
    try:
        if 'mode' in message or 'mode_id' in message:
            # for out of band notification, we already have the mode *OR*
            # mode_id set by API
            connection = db.engine.raw_connection()
            cursor = connection.cursor()
            cursor.execute('''
                SELECT `destination` FROM `target_contact`
                JOIN `target` ON `target`.`id` = `target_contact`.`target_id`
                JOIN `target_type` on `target_type`.`id` = `target`.`type_id`
                WHERE `target`.`name` = %(target)s
                AND `target_type`.`name` = 'user'
                AND (`target_contact`.`mode_id` = %(mode_id)s OR `target_contact`.`mode_id` = (SELECT `id` FROM `mode` WHERE `name` = %(mode)s))
                LIMIT 1
                ''', {'target': message['target'], 'mode_id': message.get('mode_id'), 'mode': message.get('mode')})
            message['destination'] = cursor.fetchone()[0]
            cursor.close()
            connection.close()
            result = True
        else:
            # message triggered by incident will only have priority
            result = set_target_contact_by_priority(message)
        if result:
            cache.target_reprioritization(message)
        else:
            logger.warn('target does not have mode %r', message)
            result = set_target_fallback_mode(message)
        return result
    except (ValueError, TypeError):
        logger.exception('target does not have mode %r', message)
        return set_target_fallback_mode(message)


def render(message):
    if not message.get('template'):
        if message.get('message_id'):
            # email response from iris does not use template this means the
            # message content is already in DB
            connection = db.engine.raw_connection()
            cursor = connection.cursor()
            cursor.execute('SELECT `body`, `subject` FROM `message` WHERE `id` = %s',
                           message['message_id'])
            msg_content = cursor.fetchone()
            message['body'], message['subject'] = msg_content[0], msg_content[1]
            cursor.close()
            connection.close()
        else:
            # out of band message does not have id and should already have the
            # content populated
            return
    elif 'aggregated_ids' in message:
        message['subject'] = '[%%(application)s] %s messages from plan %%(plan)s' % len(message['aggregated_ids']) % message
        message['body'] = 'Batch ID: %(batch_id)s' % message
        message['template_id'] = None
    else:
        if message.get('body') is None:
            message['body'] = ''
        error = None
        try:
            template = cache.templates[message['template']]
            try:
                application_template = template[message['application']]
                try:
                    # When we want to "render" a dropped message, treat it as if it's an email
                    mode_template = application_template['email' if message['mode'] == 'drop' else message['mode']]
                    try:
                        message['subject'] = mode_template['subject'].render(**message['context'])
                    except Exception as e:
                        error = 'template %(template)s - %(application)s - %(mode)s - subject failed to render: ' + str(e)
                    try:
                        message['body'] += mode_template['body'].render(**message['context'])
                    except Exception as e:
                        error = 'template %(template)s - %(application)s - %(mode)s - body failed to render: ' + str(e)
                    message['template_id'] = template['id']
                except KeyError:
                    error = 'template %(template)s - %(application)s does not have mode %(mode)s'
            except KeyError:
                error = 'template %(template)s does not have application %(application)s'
        except KeyError:
            error = 'template %(template)s does not exist'

        if error:
            # TODO:
            # define application default template here
            # additionally, instead of repr() as the final message render
            # format define a generic template that will work for all contexts
            # - even those that are invalid as a final final format maybe repr or pprint
            logger.error(error, message)
            message['subject'] = '%(message_id)s Iris failed to render your message' % message
            message['body'] = 'Failed rendering message.\n\nContext: %s\n\nError: %s' % (repr(message), error % message)
            message['template_id'] = None
        else:
            if config.get('enable_gmail_oneclick') and message['mode'] == 'email' and 'incident_id' in message:
                oneclick_url = generate_oneclick_url(config, {
                    'msg_id': message['message_id'],
                    'email_address': message['destination'],
                    'cmd': 'claim'
                })
                additional_body = oneclick_email_markup % {
                    'url': oneclick_url,
                    'incident_id': message['incident_id']
                }
                message['extra_html'] = additional_body


def mark_message_as_sent(message):
    connection = db.engine.raw_connection()

    params = [
        message['destination'],
        message['mode_id'],
        message.get('template_id'),
    ]

    if 'aggregated_ids' in message:
        sql = SENT_MESSAGE_BATCH_SQL % connection.escape(message['aggregated_ids'])
        params.append(message['batch_id'])
        message_ids = message['aggregated_ids']
    else:
        sql = SENT_MESSAGE_SQL
        params.append(message['message_id'])
        message_ids = [message['message_id']]

    cursor = connection.cursor()
    if not message['subject']:
        message['subject'] = ''
        logger.warn('Message id %s has blank subject', message.get('message_id', '?'))

    max_retries = 3

    # this deadlocks sometimes. try until it doesn't.
    for i in xrange(max_retries):
        try:
            cursor.execute(sql, params)
            connection.commit()
            break
        except DataError:
            logger.exception('Failed updating message metadata status (message ID %s) (application %s)', message.get('message_id', '?'), message.get('application', '?'))
            break
        except Exception:
            logger.exception('Failed running sent message update query. (Try %s/%s)', i + 1, max_retries)
            sleep(.2)

    # Clean messages cache
    for message_id in message_ids:
        messages.pop(message_id, None)

    # Update subject and body separately, as they may fail and we don't necessarily care if they do
    if len(message['subject']) > 255:
        message['subject'] = message['subject'][:255]

    if len(message['body']) > MAX_MESSAGE_BODY_LENGTH:
        logger.warn('Message id %s has a ridiculously long body (%s chars). Truncating it.',
                    message.get('message_id', '?'), len(message['body']))
        message['body'] = message['body'][:MAX_MESSAGE_BODY_LENGTH]

    if 'aggregated_ids' in message:
        update_ids = tuple(message['aggregated_ids'])
    else:
        update_ids = tuple([message['message_id']])

    max_retries = 3

    # this deadlocks sometimes. try until it doesn't.
    for i in xrange(max_retries):
        try:
            cursor.execute(UPDATE_MESSAGE_BODY_SQL, (message['body'], message['subject'], update_ids))
            connection.commit()
            break
        except DataError:
            logger.exception('Failed updating message body+subject (message IDs %s) (application %s)', update_ids, message.get('application', '?'))
            break
        except Exception:
            logger.exception('Failed updating message body+subject (message IDs %s) (application %s) (Try %s/%s)', update_ids, message.get('application', '?'), i + 1, max_retries)
            break
            sleep(.2)

    cursor.close()
    connection.close()


def update_message_sent_status(message, status):
    message_id = message.get('message_id')
    if not message_id:
        return

    mode = message.get('mode')

    if not mode:
        return

    # Don't track this for twilio as those are kept track of separately. Make
    # use of this for email, and, as a side effect of that for slack
    if mode in ('sms', 'call'):
        return

    session = db.Session()
    try:
        session.execute('''INSERT INTO `generic_message_sent_status` (`message_id`, `status`)
                           VALUES (:message_id, :status)
                           ON DUPLICATE KEY UPDATE `status` =  :status''',
                        {'message_id': message_id, 'status': status})
        session.commit()
    except (DataError, IntegrityError, InternalError):
        logger.exception('Failed setting message sent status for message %s', message)
    finally:
        session.close()


def mark_message_has_no_contact(message):
    message_id = message.get('message_id')
    if not message_id:
        logger.warn('Cannot mark message "%s" as not having contact as message_id is missing', message)
        return

    connection = db.engine.raw_connection()
    cursor = connection.cursor()
    cursor.execute('UPDATE `message` set `active`=0 WHERE `id`=%s',
                   message_id)
    connection.commit()
    cursor.close()
    connection.close()
    auditlog.message_change(
        message_id, auditlog.MODE_CHANGE, target_fallback_mode, 'invalid',
        'Ignore message as we failed to resolve target contact')


def distributed_send_message(message, vendor_manager):
    # If I am the master and this message isn't for a slave, attempt
    # sending my messages through my slaves.
    if not message.get('to_slave') and coordinator.am_i_master():
        try:
            if coordinator.slave_count and coordinator.slaves:
                for i, address in enumerate(coordinator.slaves):
                    if i >= coordinator.slave_count:
                        logger.error('Failed using all configured slaves; resorting to local send_message')
                        break
                    if rpc.send_message_to_slave(message, address):
                        return True, False
        except StopIteration:
            logger.warning('No more slaves. Sending locally.')

    logger.info('Sending message (ID %s) locally', message.get('message_id', '?'))

    runtime = vendor_manager.send_message(message)
    add_mode_stat(message['mode'], runtime)

    # application is not present for incident tracking emails
    if 'application' in message:
        metrics_key = 'app_%(application)s_mode_%(mode)s_cnt' % message
        metrics.add_new_metrics({metrics_key: 0})
        metrics.incr(metrics_key)

    if runtime is not None:
        return True, True

    raise Exception('Failed sending message')


def fetch_and_send_message(send_queue, vendor_manager):
    try:
        message = send_queue.get(True, 4)
    except queue.Empty:
        return

    metrics.incr('send_queue_gets_cnt')

    retry_count = message.get('retry_count')
    is_retry = retry_count is not None
    if is_retry and retry_count >= MAX_MESSAGE_RETRIES:
        logger.warning('Maximum retry count for %s breached')
        return

    if not is_retry:
        sanitize_unicode_dict(message)

    if 'message_id' not in message:
        message['message_id'] = None

    message_to_slave = message.get('to_slave', False)

    drop_mode_id = api_cache.modes.get('drop')

    # If this app breaches hard quota, drop message on floor, and update in UI if it has an ID
    if not is_retry and not message_to_slave and not quota.allow_send(message):
        logger.warn('Hard message quota exceeded; Dropping this message on floor: %s', message)
        if message['message_id']:
            spawn(auditlog.message_change,
                  message['message_id'], auditlog.MODE_CHANGE, message.get('mode', '?'), 'drop',
                  'Dropping due to hard quota violation.')

            # If we know the ID for the mode drop, reflect that for the message
            if drop_mode_id:
                message['mode'] = 'drop'
                message['mode_id'] = drop_mode_id
            else:
                logger.error('Can\'t mark message %s as dropped as we don\'t know the mode ID for %s',
                             message, 'drop')

            # Render, so we're able to populate the message table with the
            # proper subject/etc as well as information that it was dropped.
            render(message)
            mark_message_as_sent(message)
        return

    # If we're set to drop this message, no-op this before message gets sent to a vendor
    if message.get('mode') == 'drop':
        if message['message_id']:
            render(message)
            mark_message_as_sent(message)
        add_mode_stat('drop', 0)

        metrics_key = 'app_%(application)s_mode_drop_cnt' % message
        metrics.add_new_metrics({metrics_key: 0})
        metrics.incr(metrics_key)

        return

    # Only render this message and validate its body/etc if it's not a retry, in which case this
    # step would have been done before
    if not is_retry and not message_to_slave:
        render(message)

        if message.get('body') is None:
            message['body'] = ''

        # Drop this message, and mark it as dropped, rather than sending it, if its
        # body is too long and we were normally going to send it anyway.
        body_length = len(message['body'])
        if body_length > MAX_MESSAGE_BODY_LENGTH:
            logger.warn('Message id %s has a ridiculously long body (%s chars). Dropping it.',
                        message['message_id'], body_length)
            spawn(auditlog.message_change,
                  message['message_id'], auditlog.MODE_CHANGE, message.get('mode', '?'), 'drop',
                  'Dropping due to excessive body length (%s > %s chars)' % (
                      body_length, MAX_MESSAGE_BODY_LENGTH))

            metrics.incr('msg_drop_length_cnt')

            # Truncate this here to avoid a duplicate log message in
            # mark_message_as_sent(), as we still need to call that to update the body/subject
            message['body'] = message['body'][:MAX_MESSAGE_BODY_LENGTH]

            if drop_mode_id:
                message['mode'] = 'drop'
                message['mode_id'] = drop_mode_id

            mark_message_as_sent(message)
            return

    success = False
    sent_locally = False
    try:
        success, sent_locally = distributed_send_message(message, vendor_manager)
    except Exception:
        logger.exception('Failed to send message: %s', message)
        add_mode_stat(message['mode'], None)
        if message['mode'] == 'email':
            metrics.incr('task_failure')
            logger.error('unable to send %(mode)s %(message_id)s %(application)s %(destination)s %(subject)s %(body)s', message)
        else:
            logger.error('reclassifying as email %(mode)s %(message_id)s %(application)s %(destination)s %(subject)s %(body)s', message)
            set_target_fallback_mode(message)
            render(message)
            try:
                success, sent_locally = distributed_send_message(message, vendor_manager)
            # nope - log and bail
            except Exception:
                metrics.incr('task_failure')
                add_mode_stat(message['mode'], None)
                logger.error('unable to send %(mode)s %(message_id)s %(application)s %(destination)s %(subject)s %(body)s', message)
                sent_locally = True

    # Take it out of our list of active queued messages if it's there
    if message['message_id']:
        message_ids_being_sent.discard(message['message_id'])

    if success:
        metrics.incr('message_send_cnt')
        if message['message_id'] and sent_locally:
            mark_message_as_sent(message)

        if message_to_slave:
            metrics.incr('slave_message_send_success_cnt')

    else:
        # If we're not successful, try retrying it
        message['retry_count'] = message.get('retry_count', 0) + 1
        message_send_enqueue(message)
        metrics.incr('message_retry_cnt')
        logger.info('Message %s failed. Re-queuing for retry (%s/%s).', message, message['retry_count'], MAX_MESSAGE_RETRIES)

        if message_to_slave:
            metrics.incr('slave_message_send_fail_cnt')

    if message['message_id'] and sent_locally:
        update_message_sent_status(message, success)


def worker(send_queue, worker_config, kill_set):
    vendor_manager = IrisVendorManager(worker_config.get('vendors', []), worker_config.get('applications', []))
    while True:
        fetch_and_send_message(send_queue, vendor_manager)

        if kill_set.is_set():
            vendor_manager.cleanup()
            return


def maintain_workers(config):
    # We mangle this config dict a bit and pass it around. Avoid latering the main one
    config = copy.deepcopy(config)

    # Determine counts for "normal" modes
    default_worker_count = 100

    try:
        worker_count = int(config.get('sender_workers', default_worker_count))
    except ValueError:
        worker_count = default_worker_count

    workers_per_mode_cnt = worker_count // len(api_cache.modes)
    workers_per_mode = {mode: workers_per_mode_cnt for mode in api_cache.modes}

    # Email scale up/down. For this trickyness to work: 1) Only one SMTP vendor 2) It has "autoscale" enabled
    # 3) It uses SMTP gateway instead of hard coded mx_servers

    email_vendor = None
    email_mx_gateway = None
    email_smtp_workers = None
    configured_vendors = config['vendors']
    for vendor in configured_vendors:
        if vendor['type'] == 'iris_smtp':
            email_mx_gateway = vendor.get('smtp_gateway')
            if not email_mx_gateway:
                break

            if not vendor.get('autoscale'):
                logger.warning('Ignoring possibly auto scaled MX gateway %s', email_mx_gateway)
                break

            email_vendor = vendor
            break

    # Hard code workers for each mode manually in config
    workers_per_mode_config = config.get('sender', {}).get('workers_per_mode', {})
    workers_per_mode.update({mode: int(workers_per_mode_config[mode]) for mode in api_cache.modes if mode in workers_per_mode_config})

    email_autoscale = email_vendor is not None

    if email_autoscale:
        try:
            email_smtp_workers = iris_smtp.iris_smtp.determine_worker_count(email_vendor)
        except Exception:
            logger.exception('Failed determining MX records this round')
            email_smtp_workers = None

        old_email_worker_count = workers_per_mode.pop('email', None)
        if old_email_worker_count:
            logger.info('Going with autoscaled smtp workers instead of %d', old_email_worker_count)

        # Remove all smtp vendor objects so they don't get initialized unnecessarily
        config['vendors'] = [vendor for vendor in config['vendors'] if vendor['type'] != 'iris_smtp']

    logger.info('Workers per mode: %s', ', '.join('%s: %s' % count for count in workers_per_mode.iteritems()))

    # Make sure all the counts and distributions for "normal" workers are proper, including email if we're not doing MX record
    # autoscaling

    for mode, worker_count in workers_per_mode.iteritems():
        mode_tasks = worker_tasks[mode]
        if mode_tasks:
            for task in mode_tasks:
                if not bool(task['greenlet']):
                    logger.error("worker task for mode %s failed, %s. Respawning", mode, task['greenlet'].exception)
                    kill_set = gevent.event.Event()
                    task.update({'greenlet': spawn(worker, per_mode_send_queues[mode], config, kill_set), 'kill_set': kill_set})
                    metrics.incr('workers_respawn_cnt')
        else:
            for x in xrange(worker_count):
                kill_set = gevent.event.Event()
                mode_tasks.append({'greenlet': spawn(worker, per_mode_send_queues[mode], config, kill_set), 'kill_set': kill_set})

    # Maintain, grow, and shrink email workers
    if email_autoscale and email_smtp_workers:
        logger.info('Configuring auto scaling smtp records')
        email_queue = per_mode_send_queues['email']
        tasks_to_kill = []

        # Adjust worker count
        for mx, correct_worker_count in email_smtp_workers.iteritems():
            mx_workers = autoscale_email_worker_tasks[mx]
            current_task_count = len(mx_workers)

            # Correct amount of workers
            if current_task_count == correct_worker_count:
                logger.info('MX record %s has the correct number of tasks %d', mx, correct_worker_count)

            # Need more workers
            elif current_task_count < correct_worker_count:
                new_task_count = correct_worker_count - current_task_count
                logger.info('Auto scaling MX record %s UP %d tasks', mx, new_task_count)

                # Configure this email worker with just one hard coded mx server, the one this
                # worker will correspond to
                email_vendor_config = copy.deepcopy(email_vendor)
                email_vendor_config['smtp_server'] = mx
                email_vendor_config.pop('smtp_gateway', None)
                worker_config = copy.deepcopy(config)
                worker_config['vendors'] = [email_vendor_config]

                for x in xrange(new_task_count):
                    kill_set = gevent.event.Event()
                    mx_workers.append({'greenlet': spawn(worker, email_queue, worker_config, kill_set), 'kill_set': kill_set})

            # Need less workers
            elif current_task_count > correct_worker_count:
                kill_task_count = current_task_count - correct_worker_count
                logger.info('Auto scaling MX record %s DOWN %d tasks', mx, kill_task_count)
                for x in xrange(kill_task_count):
                    try:
                        tasks_to_kill.append(mx_workers.pop())
                    except IndexError:
                        break

        # Kill MX records no longer in use
        kill_mx = autoscale_email_worker_tasks.viewkeys() - email_smtp_workers.viewkeys()
        for mx in kill_mx:
            workers = autoscale_email_worker_tasks[mx]
            if workers:
                logger.info('Removing %d tasks for unused MX %s', len(workers), mx)
                tasks_to_kill += workers
            del autoscale_email_worker_tasks[mx]

        # Make sure all existing workers are alive
        for mx, mx_tasks in autoscale_email_worker_tasks.iteritems():
            email_vendor_config = copy.deepcopy(email_vendor)
            email_vendor_config['smtp_server'] = mx
            email_vendor_config.pop('smtp_gateway', None)
            worker_config = copy.deepcopy(config)
            worker_config['vendors'] = [email_vendor_config]

            for task in mx_tasks:
                if not bool(task['greenlet']):
                    kill_set = gevent.event.Event()
                    task.update({'greenlet': spawn(worker, email_queue, worker_config, kill_set), 'kill_set': kill_set})
                    logger.error("worker email task for mx %s failed, %s. Respawning", mx, task['greenlet'].exception)
                    metrics.incr('workers_respawn_cnt')

        # Kill all of the workers who shouldn't exist anymore
        for task in tasks_to_kill:
            task['kill_set'].set()


def gwatch_renewer():
    gmail_config = config['gmail']
    gcli = Gmail(gmail_config, config.get('gmail_proxy'))
    while True:
        # If we stop being master, bail out of this
        if coordinator is not None and not coordinator.am_i_master():
            return

        logger.info('[-] start gmail watcher loop...')
        logger.info('renewing gmail watcher...')
        re = gcli.watch(gmail_config['project'], gmail_config['topic'])
        try:
            history_id, expiration = (int(re['historyId']),
                                      int(re['expiration']) / 1000 - time.time())
        except KeyError:
            logger.exception('[*] gmail watcher run failed. Skipping this run.')
        else:
            metrics.set('gmail_history_id', history_id)
            metrics.set('gmail_seconds_to_watch_expiration', expiration)
            logger.info('[*] gmail watcher loop finished')

        # only renew every 8 hours
        sleep(60 * 60 * 8)


def prune_old_audit_logs_worker():
    while True:
        # If we stop being master, bail out of this
        if coordinator is not None and not coordinator.am_i_master():
            return

        try:
            connection = db.engine.raw_connection()
            cursor = connection.cursor()
            cursor.execute(PRUNE_OLD_AUDIT_LOGS_SQL)
            connection.commit()
            cursor.close()
        except Exception:
            logger.exception('Failed pruning old audit logs')
        finally:
            connection.close()

        logger.info('Ran task to prune old audit logs. Waiting 4 hours until next run.')
        sleep(60 * 60 * 4)


def mock_gwatch_renewer():
    while True:
        logger.info('[-] start mock gmail watcher loop...')
        logger.info('[*] mock gmail watcher loop finished')
        sleep(60)


def sender_shutdown():
    global shutdown_started

    # Make control+c or some other kill signal force quit the second time it happens
    if shutdown_started:
        logger.info('Force exiting')
        os._exit(0)
    else:
        shutdown_started = True
        logger.info('Shutting server..')

    # Immediately release all locks and give up any master status and slave presence
    if coordinator:
        coordinator.leave_cluster()

    # Stop sender RPC server
    rpc.shutdown()

    for tasks in worker_tasks.itervalues():
        for task in tasks:
            task['kill_set'].set()

    for tasks in autoscale_email_worker_tasks.itervalues():
        for task in tasks:
            task['kill_set'].set()

    logger.info('Waiting for sender workers to shut down')

    for tasks in worker_tasks.itervalues():
        for task in tasks:
            task['greenlet'].join()

    for tasks in autoscale_email_worker_tasks.itervalues():
        for task in tasks:
            task['greenlet'].join()

    # Force quit. Avoid sender process existing longer than it needs to
    os._exit(0)


def message_send_enqueue(message):

    # If this message has an ID, avoid queueing it twice, assuming it's not a retry
    message_id = message.get('message_id')
    if message_id is not None and message_id in message_ids_being_sent and not message.get('retry_count'):
        logger.debug('Not-requeueing message %s', message)
        return

    # Set the target contact here so we determine the mode, which determines the
    # queue it gets inserted into. Skip this step if it's a retry because we'd
    # already have the message's contact info decided
    if not message.get('retry_count'):
        has_contact = set_target_contact(message)
        if not has_contact:
            mark_message_has_no_contact(message)
            metrics.incr('task_failure')
            logger.error('Failed to send message, no contact found: %s', message)
            return

    message_mode = message.get('mode')
    if message_mode and message_mode in per_mode_send_queues:
        if message_id is not None:
            message_ids_being_sent.add(message_id)
        per_mode_send_queues[message_mode].put(message)
        metrics.incr('send_queue_puts_cnt')
    else:
        logger.error('Message %s does not have proper mode %s', message, message_mode)
        metrics.incr('send_queue_puts_fail_cnt')


def init_sender(config):
    gevent.signal(signal.SIGINT, sender_shutdown)
    gevent.signal(signal.SIGTERM, sender_shutdown)
    gevent.signal(signal.SIGQUIT, sender_shutdown)

    process_title = config['sender'].get('process_title')

    if process_title and isinstance(process_title, basestring):
        setproctitle.setproctitle(process_title)
        logger.info('Changing process name to %s', process_title)

    api_host = config['sender'].get('api_host', 'http://localhost:16649')
    db.init(config)
    cache.init(api_host, config)
    metrics.init(config, 'iris-sender', default_sender_metrics)
    api_cache.cache_priorities()
    api_cache.cache_applications()
    api_cache.cache_modes()

    global should_mock_gwatch_renewer, send_message
    if config['sender'].get('debug'):
        logger.info('DEBUG MODE')
        should_mock_gwatch_renewer = True
        should_skip_send = True
    else:
        should_skip_send = False
    should_mock_gwatch_renewer = should_mock_gwatch_renewer or config['sender'].get('mock_gwatch_renewer_task', False)
    should_skip_send = should_skip_send or config.get('skipsend', False)

    if should_skip_send:
        config['vendors'] = [{
            'type': 'iris_dummy',
            'name': 'iris dummy vendor'
        }]

    global quota
    quota = ApplicationQuota(db, cache.targets_for_role, message_send_enqueue, config['sender'].get('sender_app'))

    global coordinator
    zk_hosts = config['sender'].get('zookeeper_cluster', False)

    if zk_hosts:
        logger.info('Initializing coordinator with ZK: %s', zk_hosts)
        from iris.coordinator.kazoo import Coordinator
        coordinator = Coordinator(zk_hosts=zk_hosts,
                                  hostname=socket.gethostname(),
                                  port=config['sender'].get('port', 2321),
                                  join_cluster=True)
    else:
        logger.info('ZK cluster info not specified. Using master status from config')
        from iris.coordinator.noncluster import Coordinator
        coordinator = Coordinator(is_master=config['sender'].get('is_master', True),
                                  slaves=config['sender'].get('slaves', []))


def main():
    global config
    global shutdown_started
    config = load_config()

    start_time = time.time()

    logger.info('[-] bootstraping sender...')
    init_sender(config)
    init_plugins(config.get('plugins', {}))

    if not rpc.run(config['sender']):
        sender_shutdown()

    for mode in api_cache.modes:
        per_mode_send_queues[mode] = queue.Queue()

    rpc.init(config['sender'], dict(
        message_send_enqueue=message_send_enqueue
    ))

    spawn(coordinator.update_forever)
    send_task = spawn(send)

    maintain_workers(config)

<<<<<<< HEAD
    gwatch_renewer_task = config['sender'].get('disable_gwatch_renewer_task', False)
=======
    disable_gwatch_renewer = config['sender'].get('disable_gwatch_renewer', False)
    gwatch_renewer_task = None
>>>>>>> e6e807ba
    prune_audit_logs_task = None

    interval = 60
    logger.info('[*] sender bootstrapped')
    while True:

        # When the shutdown starts, avoid doing sender tasks but keep this
        # loop open as the shutdown function terminates the app once messages
        # are done sending.
        if shutdown_started:
            logger.info('--> Shutdown in progress')
            sleep(30)
            continue

        runtime = int(time.time())
        logger.info('--> sender looop started.')

        cache.refresh()
        cache.purge()

        # If we're currently a master, ensure our master-greenlets are running
        # and we're doing the master duties
        if coordinator.am_i_master():
            if not disable_gwatch_renewer and not bool(gwatch_renewer_task):
                if should_mock_gwatch_renewer:
                    gwatch_renewer_task = spawn(mock_gwatch_renewer)
                else:
                    gwatch_renewer_task = spawn(gwatch_renewer)

            if not bool(prune_audit_logs_task):
                prune_audit_logs_task = spawn(prune_old_audit_logs_worker)

            try:
                escalate()
                deactivate()
                poll()
                aggregate(runtime)
            except Exception:
                metrics.incr('task_failure')
                logger.exception("Exception occured in main loop.")

        # If we're not master, don't do the master tasks and make sure those other
        # greenlets are stopped if they're running
        else:
            logger.info('I am not the master so I am not doing master sender tasks.')

            # Stop these task greenlets if they're running. Technically this should
            # never happen because if we're the master, we'll likely only stop being the
            # master if our process exits, which would kill these greenlets anyway.
            if bool(gwatch_renewer_task):
                logger.info('I am not master anymore so stopping the gwatch renewer')
                gwatch_renewer_task.kill()

            if bool(prune_audit_logs_task):
                logger.info('I am not master anymore so stopping the audit logs worker')
                prune_audit_logs_task.kill()

        # check status for all background greenlets and respawn if necessary
        if not bool(send_task):
            logger.error("send task failed, %s", send_task.exception)
            metrics.incr('task_failure')
            send_task = spawn(send)

        for mode, send_queue in per_mode_send_queues.iteritems():

            # Set metric for size of worker queue
            metrics.set('send_queue_%s_size' % mode, len(send_queue))

        maintain_workers(config)

        now = time.time()
        metrics.set('sender_uptime', int(now - start_time))

        metrics.set('message_ids_being_sent_cnt', len(message_ids_being_sent))

        spawn(metrics.emit)

        elapsed_time = now - runtime
        nap_time = max(0, interval - elapsed_time)
        logger.info('--> sender loop finished in %s seconds - sleeping %s seconds',
                    elapsed_time, nap_time)
        sleep(nap_time)


if __name__ == '__main__':
    main()<|MERGE_RESOLUTION|>--- conflicted
+++ resolved
@@ -268,11 +268,7 @@
     'send_queue_email_size': 0, 'send_queue_im_size': 0, 'send_queue_slack_size': 0, 'send_queue_call_size': 0,
     'send_queue_sms_size': 0, 'send_queue_drop_size': 0, 'new_incidents_cnt': 0, 'workers_respawn_cnt': 0,
     'message_retry_cnt': 0, 'message_ids_being_sent_cnt': 0, 'notifications': 0, 'deactivation': 0,
-<<<<<<< HEAD
-    'new_msg_count': 0, 'poll': 0, 'queue': 0, 'aggregations': 0, 'hipchat_cnt': 0,'hipchat_fail': 0,
-=======
     'new_msg_count': 0, 'poll': 0, 'queue': 0, 'aggregations': 0, 'hipchat_cnt': 0, 'hipchat_fail': 0,
->>>>>>> e6e807ba
     'hipchat_total': 0, 'hipchat_sent': 0, 'hipchat_max': 0, 'hipchat_min': 0
 }
 
@@ -470,11 +466,7 @@
                 try:
                     body = app_tracking_template['body'].render(**context)
                 except Exception as e:
-<<<<<<< HEAD
-                    body = 'plan %s - tracking notification body failed to render: %s' % (plan['name'], str(e))
-=======
                     body = 'plan %s - tracking notification body failed to render: %s' % (plan['name'], e)
->>>>>>> e6e807ba
                     logger.exception(body)
                 tracking_message['body'] = body
 
@@ -1541,12 +1533,8 @@
 
     maintain_workers(config)
 
-<<<<<<< HEAD
-    gwatch_renewer_task = config['sender'].get('disable_gwatch_renewer_task', False)
-=======
     disable_gwatch_renewer = config['sender'].get('disable_gwatch_renewer', False)
     gwatch_renewer_task = None
->>>>>>> e6e807ba
     prune_audit_logs_task = None
 
     interval = 60
