--- conflicted
+++ resolved
@@ -59,13 +59,6 @@
         elif ";" in destination:
             dparts = destination.split(";")
             if len(dparts) == 3:
-<<<<<<< HEAD
-                room_id = dparts[0]
-                token = dparts[1]
-                mention = dparts[3]
-            elif len(dparts) == 2:
-                room_id = dparts[0]
-=======
                 try:
                     int(dparts[0])
                     room_id = dparts[0]
@@ -79,7 +72,6 @@
                     room_id = dparts[0]
                 except ValueError:
                     pass
->>>>>>> 52ba3ec6
                 token = dparts[1]
             else:
                 logger.error("Invalid destination: %s", destination)
