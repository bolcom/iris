#####################
### Iris-api settings
#####################
server:
  host: 0.0.0.0
  port: 16649
  disable_auth: True # allow logins by existing users, but without checking credentials

db: &db
  conn:
    kwargs:
      scheme: mysql+pymysql
      user: root
      password: ""
      host: 127.0.0.1
      database: iris
      charset: utf8
    str: "%(scheme)s://%(user)s:%(password)s@%(host)s/%(database)s?charset=%(charset)s"
  query_limit: 500
  kwargs:
    pool_recycle: 3600
    echo: False
    pool_size: 100
    max_overflow: 100
    pool_timeout: 60

## Change these to random long values when you run this in production
user_session:
  encrypt_key: 'abc'
  sign_key: '123'

supported_timezones:
  - 'US/Pacific'
  - 'US/Eastern'
  - 'US/Central'
  - 'US/Mountain'
  - 'US/Alaska'
  - 'US/Hawaii'
  - 'Asia/Kolkata'
  - 'Asia/Shanghai'
  - 'UTC'

healthcheck_path: /tmp/status

## Custom webhooks can be created and put in src/iris/webhooks.
## Refer to their class name in this array.
## The webhook will be available at /v0/webhooks/$name and requires being called with
## ?application=xxx&key=xxx
#webhooks: []

#####################
### Iris-sender
#####################
sender:
  debug: True # Set to True, sender will not actually send messages
  process_title: iris-sender
  host: 127.0.0.1
  port: 2321

  ## Number of gevent workers per mode we send
  workers_per_mode:
    email: 500
    #hipchat: 10

  ## Default sender to reach out to if we can't determine one programmatically
  master_sender:
    host: 127.0.0.1
    port: 2321

  api_host: http://localhost:16649

  ## App used for sending notification messages + incidents
  sender_app: iris
  ## RPC access log
  access_log:
    maxBytes: 10485760
    filename: './logs/sender_rpc.access.log'

  ## Optionally, use zookeeper for sender high availability.
  #zookeeper_cluster: localhost:2181

  # Disable the gmail based iris-sender watchdog process
<<<<<<< HEAD
  disable_gwatch_renewer_task: True

  # Enable this and the above setting, to mock gwatch_renewer
  #mock_gwatch_renewer_task: False
=======
  disable_gwatch_renewer: True
>>>>>>> e6e807ba

  ## If you're not using zookeeper, the following determines
  ## whether this sender is a master and you hard code in
  ## slaves to be cycled through
  is_master: True

#slaves:
#  - host: 127.0.0.1
#    port: 2322
#  - host: 127.0.0.1
#    port: 2323

sender_workers: 1000

## Enabled modules for resolving complex user roles to individual usernames, processed
## in the order listed here.
role_lookups:
  - user # support for 'role' being username
  - mailing_list # mailing list config; see bottom of file
  #- oncall # oncall service integration
  - dummy # dummy role lookup used for testing purposes. Disable this in production.

#oncall-api: https://oncall.dummy.com  # oncall url

applications:
 - dummy_app

## Vendors provides a way to add support for new notification mechanisms
vendors: []
#- type: iris_smtp
#  name: email
#  smtp_server: 'smtp1.example.com'
#  smtp_gateway: 'smtp2.example.com'
#  from: 'foouser@example.com'
## If True, make a pool of persistent connections per each MX record for the given smtp_gateway
##  autoscale: False
##  tasks_per_mx: 4

#- type: iris_slack
#  name: slack
#  auth_token: ''
#  base_url: 'https://slack.com/api/chat.postMessage'
#  iris_incident_url: ''
#  proxy: *proxy_shared
#  message_attachments:
#    fallback: 'Iris Alert Fired!'
#    color: 'danger'
#    pretext: '<!here> _Iris_ _Alert!_'

#- type: iris_twilio
#  name: twilio_1
#  account_sid: ''
#  auth_token: ''
#  twilio_number: ''
#  relay_base_url: ''

## Hipchat support requires adding a new mode called "hipchat", in iris' mode table
## Also, uncomment the hipchat workers to the sender['workers_per_mode'] hash above
## Messages will be sent to $room_id by default, with @UserName getting a mention
## Note that we support 3 different values for a users hipchat value:
## 1. @UserName
## 2. room_id;token
## 3. room_id;token;@UserName
#- type: iris_hipchat
#  name: hipchat
#  auth_token: 'mytoken'
#  debug: False
#  base_url: 'https://api.hipchat.com'
#  room_id: 1234567

## Metrics
metrics: dummy # output metrics to logs
#metrics: prometheus
#prometheus:
#  iris-sync-targets:
#    server_port: 8001
#  iris-sender:
#    server_port: 8002
#
#
#metrics: influx
#influxdb:
#  connect:
#    host: localhost
#    port: 8086
#    database: iris

## Claim incidents by clicking the link in gmail.
## See https://developers.google.com/gmail/markup/reference/one-click-action
enable_gmail_oneclick: False
gmail_one_click_url_key: 'foo'
gmail_one_click_url_endpoint: 'http://localhost:16648/api/v0/gmail-oneclick/relay'

#####################
### Iris-sync-targets
#####################
sync_script_nap_time: 3600 # wait time before syncing again
## use this for LDAP settings for sync script lookup
# init_config_hook: iris_internal.api.init_config

## always create these users
# sync_script: # always create these users
#   preset_users:
#     - name: 'dummy'
#       sms: '0123456789'
#       call: '0123456789'
## Optionally, import ldap mailing lists and have the ability to target them in messages
#ldap_lists:
#  connection:
#    url: 'ldaps://your ldap url'
#    bind_args: ['your bind username', 'your bind password']
#  search_strings:
#    get_all_lists_filter: '(&(objectClass=group)(groupCN=*)(groupName=*))'
#    get_all_sub_lists_filter: '(&(objectClass=group)(partOf=%s)(groupCN=*)(groupName=*))'
#    list_search_string: 'OU=groups,OU=company,DC=com'
#    user_search_string: 'OU=users,OU=company,DC=com'
#    user_membership_filter: '(&(objectClass=user)(userName=*)(partOf=%s))'
#    user_mail_field: 'userName'
#    list_cn_field: 'groupCN'
#    list_name_field: 'groupName'
#
#  # Max depth for recursing nested ldap lists.
#  max_depth: 3
#
#  # If a list result returns at least this many results, don't support unrolling at runtime.
#  max_unrolled_users: 100
#
#  # Every $n users, stop inserting into mysql to avoid crashing it. Comment these out to disable.
#  user_add_pause_interval: 500
#  user_add_pause_duration: 1

#####################
### Iris-owa-sync
#####################
## To sync mails from OWA365:
#owa:
#  credentials:
#    username: 'foouser@example.com'
#    password: ''
#  account:
#    autodiscover: false  # needs to be False for OWA365
#    primary_smtp_address: foouser@example.com
#  config:
#    server: outlook.office365.com  # need to hardcode this for OWA365
### proxies are optional but you can configure them here
##  proxies:
##    https: http://yourproxy:yourport
##    http: http://yourproxy:yourport
#  # need a valid iris application for for owa script to connect to api to relay emails
#  iris_app: ''
#  iris_app_key: ''
#  api_host: http://localhost:16649
#  sleep_interval: 60
#

#####################
### Iris-process-retention
#####################
## To automatically prune DB of messages & incidents older than $x days
#
#retention:
#  enabled: True
#  max_days: 180  # Max age of incidents/messages to kill
#  archive_path: /path/to/iris/backup  # Path to be populated with the deleted messages/incidents for later reference
#  batch_size: 10000  # Do this many incidents/messages at a time, to avoid overloading mysql
#  cooldown_time: 1  # Wait this many seconds between iterations of above
#  run_interval: 86400  # Run retention loop every this many seconds<|MERGE_RESOLUTION|>--- conflicted
+++ resolved
@@ -80,14 +80,7 @@
   #zookeeper_cluster: localhost:2181
 
   # Disable the gmail based iris-sender watchdog process
-<<<<<<< HEAD
-  disable_gwatch_renewer_task: True
-
-  # Enable this and the above setting, to mock gwatch_renewer
-  #mock_gwatch_renewer_task: False
-=======
   disable_gwatch_renewer: True
->>>>>>> e6e807ba
 
   ## If you're not using zookeeper, the following determines
   ## whether this sender is a master and you hard code in
