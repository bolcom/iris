#!/usr/bin/env python
# -*- coding:utf-8 -*-

from iris.vendors.iris_hipchat import iris_hipchat


def test_message_construction_for_incident():
    hipchat_vendor = iris_hipchat({
        'auth_token': 'abc',
        'iris_incident_url': 'http://foo.bar/incidents'
    })
    fake_msg = {
        'application': 'grafana',
        'incident_id': 123,
        'body': u'test body',
        'message_id': 456,
        'destination': '@user1'
    }
    msg_payload = hipchat_vendor.get_message_payload(fake_msg, "@user1")
    assert msg_payload['message'] == '@user1 %s' % fake_msg['body']

def test_destination_parsing_for_incident():
    hipchat_vendor = iris_hipchat({
        'auth_token': 'abc',
        'iris_incident_url': 'http://foo.bar/incidents'
    })
    fake_msg = {
        'application': 'grafana',
        'incident_id': 123,
        'body': u'test body',
        'message_id': 456,
    }
    destination = '1234;testtoken;@user1'
    fake_msg['destination'] = destination
    room_id, token, mention = hipchat_vendor.parse_destination(fake_msg['destination'])
    assert room_id == '1234'
    assert token == 'testtoken'
    assert mention == '@user1'

    destination = '1234;testtoken'
    fake_msg['destination'] = destination
    room_id, token, mention = hipchat_vendor.parse_destination(fake_msg['destination'])
    assert room_id == '1234'
    assert token == 'testtoken'
    assert mention == ''

def test_destination_parsing_defaults_for_incident():
    hipchat_vendor = iris_hipchat({
        'auth_token': 'validtoken',
        'iris_incident_url': 'http://foo.bar/incidents',
        'room_id': '1234',
    })
    fake_msg = {
        'application': 'grafana',
        'incident_id': 123,
        'body': u'test body',
        'message_id': 456,
<<<<<<< HEAD
        'destination': '@user1'
=======
>>>>>>> 52ba3ec6
    }
    destination = 'user_missing_@'
    fake_msg['destination'] = destination
    room_id, token, mention = hipchat_vendor.parse_destination(fake_msg['destination'])
    assert room_id == '1234'
    assert token == 'validtoken'
    assert mention == ''

    destination = 'not_an_int;testtoken'
    fake_msg['destination'] = destination
    room_id, token, mention = hipchat_vendor.parse_destination(fake_msg['destination'])
    assert room_id == '1234'
    assert token == 'testtoken'
    assert mention == ''<|MERGE_RESOLUTION|>--- conflicted
+++ resolved
@@ -55,10 +55,6 @@
         'incident_id': 123,
         'body': u'test body',
         'message_id': 456,
-<<<<<<< HEAD
-        'destination': '@user1'
-=======
->>>>>>> 52ba3ec6
     }
     destination = 'user_missing_@'
     fake_msg['destination'] = destination
