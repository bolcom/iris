#!/usr/bin/env python
# -*- coding:utf-8 -*-

from iris.vendors.iris_hipchat import iris_hipchat


def test_message_construction_for_incident():
    hipchat_vendor = iris_hipchat({
        'auth_token': 'abc',
        'iris_incident_url': 'http://foo.bar/incidents'
    })
    fake_msg = {
        'application': 'grafana',
        'incident_id': 123,
        'body': u'test body',
        'message_id': 456,
        'destination': '@user1'
    }
    msg_payload = hipchat_vendor.get_message_payload(fake_msg, "@user1")
    assert msg_payload['message'] == '@user1 %s' % fake_msg['body']

def test_destination_parsing_for_incident():
    hipchat_vendor = iris_hipchat({
        'auth_token': 'abc',
        'iris_incident_url': 'http://foo.bar/incidents'
    })
    fake_msg = {
        'application': 'grafana',
        'incident_id': 123,
        'body': u'test body',
        'message_id': 456,
    }
    destination = '1234;testtoken;@user1'
    fake_msg['destination'] = destination
    room_id, token, mention = hipchat_vendor.parse_destination(fake_msg['destination'])
    assert room_id == '1234'
    assert token == 'testtoken'
    assert mention == '@user1'

    destination = '1234;testtoken'
    fake_msg['destination'] = destination
    room_id, token, mention = hipchat_vendor.parse_destination(fake_msg['destination'])
    assert room_id == '1234'
    assert token == 'testtoken'
    assert mention == ''

def test_destination_parsing_defaults_for_incident():
    hipchat_vendor = iris_hipchat({
        'auth_token': 'validtoken',
        'iris_incident_url': 'http://foo.bar/incidents',
<<<<<<< HEAD
        'room_id': '1234',
=======
        'room_id': 1234,
>>>>>>> e6e807ba
    })
    fake_msg = {
        'application': 'grafana',
        'incident_id': 123,
        'body': u'test body',
        'message_id': 456,
<<<<<<< HEAD
    }
    destination = 'user_missing_@'
    fake_msg['destination'] = destination
    room_id, token, mention = hipchat_vendor.parse_destination(fake_msg['destination'])
    assert room_id == '1234'
=======
        'destination': '@user1',
    }
    msg_payload = hipchat_vendor.get_message_payload(fake_msg, "@user1")
    assert msg_payload['message'] == '@user1 %s' % fake_msg['body']


def test_destination_parsing_for_incident():
    hipchat_vendor = iris_hipchat({
        'auth_token': 'abc',
        'iris_incident_url': 'http://foo.bar/incidents',
        'room_id': 1234,
    })
    fake_msg = {
        'application': 'grafana',
        'incident_id': 123,
        'body': u'test body',
        'message_id': 456,
    }
    destination = '1234;testtoken;@user1'
    fake_msg['destination'] = destination
    room_id, token, mention = hipchat_vendor.parse_destination(fake_msg['destination'])

    assert room_id == 1234
    assert token == 'testtoken'
    assert mention == '@user1'

    destination = '1234;testtoken'
    fake_msg['destination'] = destination
    room_id, token, mention = hipchat_vendor.parse_destination(fake_msg['destination'])

    assert room_id == 1234
    assert token == 'testtoken'
    assert mention == ''


def test_destination_parsing_defaults_for_incident():
    hipchat_vendor = iris_hipchat({
        'auth_token': 'validtoken',
        'iris_incident_url': 'http://foo.bar/incidents',
        'room_id': 1234,
    })
    fake_msg = {
        'application': 'grafana',
        'incident_id': 123,
        'body': u'test body',
        'message_id': 456,
    }
    destination = 'user_missing_@'
    fake_msg['destination'] = destination
    room_id, token, mention = hipchat_vendor.parse_destination(fake_msg['destination'])

    assert room_id == 1234
>>>>>>> e6e807ba
    assert token == 'validtoken'
    assert mention == ''

    destination = 'not_an_int;testtoken'
    fake_msg['destination'] = destination
    room_id, token, mention = hipchat_vendor.parse_destination(fake_msg['destination'])
<<<<<<< HEAD
    assert room_id == '1234'
=======

    assert room_id == 1234
>>>>>>> e6e807ba
    assert token == 'testtoken'
    assert mention == ''<|MERGE_RESOLUTION|>--- conflicted
+++ resolved
@@ -7,65 +7,14 @@
 def test_message_construction_for_incident():
     hipchat_vendor = iris_hipchat({
         'auth_token': 'abc',
-        'iris_incident_url': 'http://foo.bar/incidents'
+        'iris_incident_url': 'http://foo.bar/incidents',
+        'room_id': 1234,
     })
     fake_msg = {
         'application': 'grafana',
         'incident_id': 123,
         'body': u'test body',
         'message_id': 456,
-        'destination': '@user1'
-    }
-    msg_payload = hipchat_vendor.get_message_payload(fake_msg, "@user1")
-    assert msg_payload['message'] == '@user1 %s' % fake_msg['body']
-
-def test_destination_parsing_for_incident():
-    hipchat_vendor = iris_hipchat({
-        'auth_token': 'abc',
-        'iris_incident_url': 'http://foo.bar/incidents'
-    })
-    fake_msg = {
-        'application': 'grafana',
-        'incident_id': 123,
-        'body': u'test body',
-        'message_id': 456,
-    }
-    destination = '1234;testtoken;@user1'
-    fake_msg['destination'] = destination
-    room_id, token, mention = hipchat_vendor.parse_destination(fake_msg['destination'])
-    assert room_id == '1234'
-    assert token == 'testtoken'
-    assert mention == '@user1'
-
-    destination = '1234;testtoken'
-    fake_msg['destination'] = destination
-    room_id, token, mention = hipchat_vendor.parse_destination(fake_msg['destination'])
-    assert room_id == '1234'
-    assert token == 'testtoken'
-    assert mention == ''
-
-def test_destination_parsing_defaults_for_incident():
-    hipchat_vendor = iris_hipchat({
-        'auth_token': 'validtoken',
-        'iris_incident_url': 'http://foo.bar/incidents',
-<<<<<<< HEAD
-        'room_id': '1234',
-=======
-        'room_id': 1234,
->>>>>>> e6e807ba
-    })
-    fake_msg = {
-        'application': 'grafana',
-        'incident_id': 123,
-        'body': u'test body',
-        'message_id': 456,
-<<<<<<< HEAD
-    }
-    destination = 'user_missing_@'
-    fake_msg['destination'] = destination
-    room_id, token, mention = hipchat_vendor.parse_destination(fake_msg['destination'])
-    assert room_id == '1234'
-=======
         'destination': '@user1',
     }
     msg_payload = hipchat_vendor.get_message_payload(fake_msg, "@user1")
@@ -118,18 +67,13 @@
     room_id, token, mention = hipchat_vendor.parse_destination(fake_msg['destination'])
 
     assert room_id == 1234
->>>>>>> e6e807ba
     assert token == 'validtoken'
     assert mention == ''
 
     destination = 'not_an_int;testtoken'
     fake_msg['destination'] = destination
     room_id, token, mention = hipchat_vendor.parse_destination(fake_msg['destination'])
-<<<<<<< HEAD
-    assert room_id == '1234'
-=======
 
     assert room_id == 1234
->>>>>>> e6e807ba
     assert token == 'testtoken'
     assert mention == ''